--- conflicted
+++ resolved
@@ -1,15 +1,10 @@
 # Sublime Text package for Rust
-
 
 ## Installation
 
 TODO(via Package Control)
 
-<<<<<<< HEAD
 ## Credits
-=======
-# Credits
->>>>>>> c93ff87e
 
 The language syntax file is taken with permission from the [Textmate bundle](https://github.com/tomgrohl/Rust.tmbundle) written by [Tom Ellis](https://github.com/tomgrohl).
 
